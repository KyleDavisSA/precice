import os
import subprocess
import sys
<<<<<<< HEAD
from os.path import join

=======
>>>>>>> 097daca5
import sysconfig

try:
    import numpy
except ImportError:
    pass

##################################################################### FUNCTIONS

def checkAdd(lib = None, header = None, usage = ""):
    """ Checks for a library and/or header and appends it to env if not already appended. """

    usage = " (needed for " + usage + ") " if usage else ""
    if lib and header:
        if not conf.CheckLibWithHeader(lib, header = header, autoadd=0, language="C++"):
            print("ERROR: Library '" + str(lib) + "' or header '" + str(header) + "'" + usage + "not found.")
            Exit(1)
        conf.env.AppendUnique(LIBS = [lib])
    elif lib:
        if not conf.CheckLib(lib, autoadd=0, language="C++"):
            print("ERROR: Library '" + str(lib) + "'" + usage + "not found!")
            Exit(1)
        conf.env.AppendUnique(LIBS = [lib])
    elif header:
        if not conf.CheckCXXHeader(header):
            print("ERROR: Header '" + str(header) + "'" + usage + "not found!")
            Exit(1)



def print_options(vars):
    """ Print all build option and if they have been modified from their default value. """
    for opt in vars.options:
        try:
            is_default = vars.args[opt.key] == opt.default
        except KeyError:
            is_default = True
        vprint(opt.key, env[opt.key], is_default, opt.help)

def vprint(name, value, default=True, description = None):
    """ Pretty prints an environment variabe with value and modified or not. """
    mod = "(default)" if default else "(modified)"
    desc = "   " + description if description else ""
    print("{0:10} {1:10} = {2!s:8}{3}".format(mod, name, value, desc))

def checkset_var(varname, default):
    """ Checks if environment variable is set, use default otherwise and print the value. """
    var = os.getenv(varname)
    if not var:
        var = default
        vprint(varname, var)
    else:
        vprint(varname, var, False)
    return var

def get_real_compiler(compiler):
    """ Gets the compiler behind the MPI compiler wrapper. """
    if compiler.startswith("mpi"):
        try:
            output = subprocess.check_output("%s -show" % compiler, shell=True)
        except (OSError, subprocess.CalledProcessError) as e:
            print("Error getting wrapped compiler from MPI compiler")
            print("Command was:", e.cmd, "Output was:", e.output)
        else:
            return output.split()[0]
    else:
        return compiler



########################################################################## MAIN

vars = Variables(None, ARGUMENTS)

vars.Add(PathVariable("builddir", "Directory holding build files.", "build", PathVariable.PathAccept))
vars.Add(EnumVariable('build', 'Build type', "Debug", allowed_values=('release', 'debug', 'Release', 'Debug')))
vars.Add(PathVariable("libprefix", "Path prefix for libraries", "/usr", PathVariable.PathIsDir))
vars.Add("compiler", "Compiler to use.", "mpicxx")
vars.Add(BoolVariable("mpi", "Enables MPI-based communication and running coupling tests.", True))
vars.Add(BoolVariable("petsc", "Enable use of the Petsc linear algebra library.", True))
vars.Add(BoolVariable("python", "Used for Python scripted solver actions.", False))
vars.Add(BoolVariable("gprof", "Used in detailed performance analysis.", False))
vars.Add(EnumVariable('platform', 'Special configuration for certain platforms', "none", allowed_values=('none', 'supermuc', 'hazelhen')))

env = Environment(variables = vars, ENV = os.environ)   # For configuring build variables

conf = Configure(env) # For checking libraries, headers, ...

Help(vars.GenerateHelpText(env))
env.Append(CPPPATH = ['#src'])

print
print_options(vars)

if env["build"] == 'debug':
    env["build"] = 'Debug'
    print("WARNING: Lower-case build type 'debug' is deprecated, use 'Debug' instead!")

if env["build"] == 'release':
    env["build"] = 'Release'
    print("WARNING: Lower-case build type 'release' is deprecated, use 'Release' instead!")


prefix = env["libprefix"]
<<<<<<< HEAD
buildpath = join(env["builddir"], "") # Ensures to have a trailing slash
=======
buildpath = os.path.join(env["builddir"], "") # Ensures to have a trailing slash
>>>>>>> 097daca5

print

env.Append(LIBPATH = [('#' + buildpath)])
env.Append(CCFLAGS= ['-Wall', '-Wextra', '-Wno-unused-parameter', '-std=c++11'])

# ====== Compiler Settings ======

# Produce position independent code for dynamic linking
env.Append(CCFLAGS = ['-fPIC'])

real_compiler = get_real_compiler(env["compiler"])
if real_compiler == 'icc':
    env.AppendUnique(LIBPATH = ['/usr/lib/'])
    env.Append(LIBS = ['stdc++'])
    if env["build"] == 'debug':
        env.Append(CCFLAGS = ['-align'])
    elif env["build"] == 'release':
        env.Append(CCFLAGS = ['-w', '-fast', '-align', '-ansi-alias'])
elif real_compiler == 'g++':
    pass
elif real_compiler == "clang++":
    env.Append(CCFLAGS= ['-Wsign-compare']) # sign-compare not enabled in Wall with clang.
elif real_compiler == "g++-mp-4.9":
    # Some special treatment that seems to be necessary for Mac OS.
    # See https://github.com/precice/precice/issues/2
    env.Append(LIBS = ['libstdc++.6'])
    env.AppendUnique(LIBPATH = ['/opt/local/lib/'])

env.Replace(CXX = env["compiler"])
env.Replace(CC = env["compiler"])

if prefix is not "/usr":  # explicitely add standard search paths
<<<<<<< HEAD
    env.Append(CPPPATH = join( prefix, 'include'))
    env.Append(LIBPATH = join( prefix, 'lib'))
=======
    env.Append(CPPPATH = os.path.join( prefix, 'include'))
    env.Append(LIBPATH = os.path.join( prefix, 'lib'))
>>>>>>> 097daca5

if not conf.CheckCXX():
    Exit(1)

# ====== Build Directories ======
if env["build"] == 'Debug':
    # The Assert define does not actually switches asserts on/off, these are controlled by NDEBUG.
    # It's kept in place for some legacy code.
    env.Append(CCFLAGS = ['-g3', '-O0'])
    env.Append(LINKFLAGS = ["-rdynamic"]) # Gives more informative backtraces
    buildpath += "debug"
elif env["build"] == 'Release':
    env.Append(CPPDEFINES = ['NDEBUG']) # Standard C++ macro which disables all asserts, also used by Eigen
    env.Append(CCFLAGS = ['-O3'])
    buildpath += "release"


# ====== libpthread ======
checkAdd("pthread")


# ====== PETSc ======
if env["petsc"]:
    PETSC_DIR = checkset_var("PETSC_DIR", "")
    PETSC_ARCH = checkset_var("PETSC_ARCH", "")
<<<<<<< HEAD
    
    if not env["mpi"]:
        print("PETSc requires MPI to be enabled.")
        Exit(1)
       
    env.Append(CPPPATH = [join(prefix, PETSC_DIR, "include"),
                          join(prefix, PETSC_DIR, PETSC_ARCH, "include")])
    env.Append(LIBPATH = [join(prefix, PETSC_DIR, PETSC_ARCH, "lib"),
                          join(prefix, PETSC_DIR, "lib")])
=======

    if not env["mpi"]:
        print("PETSc requires MPI to be enabled.")
        Exit(1)

    env.Append(CPPPATH = [os.path.join(prefix, PETSC_DIR, "include"),
                          os.path.join(prefix, PETSC_DIR, PETSC_ARCH, "include")])
    env.Append(LIBPATH = [os.path.join(prefix, PETSC_DIR, PETSC_ARCH, "lib"),
                          os.path.join(prefix, PETSC_DIR, "lib")])
>>>>>>> 097daca5
    if env["platform"] == "hazelhen":
        checkAdd("craypetsc_gnu_real")
    else:
        checkAdd("petsc")
else:
    env.Append(CPPDEFINES = ['PRECICE_NO_PETSC'])
    buildpath += "-nopetsc"

# ====== Eigen ======
if prefix is not "/usr":
<<<<<<< HEAD
    env.Append(CPPPATH = join(prefix, 'include/eigen3'))
=======
    env.Append(CPPPATH = os.path.join(prefix, 'include/eigen3'))
>>>>>>> 097daca5

checkAdd(header = "Eigen/Dense", usage = "Eigen")
if env["build"] == "debug":
    env.Append(CPPDEFINES = ['EIGEN_INITIALIZE_MATRICES_BY_NAN'])

# ====== Boost ======
# Needed for correct linking on Hazel Hen
# Otherwise it would link partly to old system boost, partly to newer modules boost
if env["platform"] == "hazelhen":
    env.Append(CPPPATH = join( os.environ['BOOST_ROOT'], 'include'))
    env.Append(LIBPATH = join( os.environ['BOOST_ROOT'], 'lib'))

env.Append(CPPDEFINES= ['BOOST_ALL_DYN_LINK',
                        'BOOST_ASIO_ENABLE_OLD_SERVICES']) # Interfaces have changed in 1.66

checkAdd("boost_log")
checkAdd("boost_log_setup")
checkAdd("boost_thread")
checkAdd("boost_system")
checkAdd("boost_filesystem")
checkAdd("boost_program_options")
checkAdd("boost_unit_test_framework")

checkAdd(header = 'boost/vmd/is_empty.hpp', usage = 'Boost Variadic Macro Data Library')
checkAdd(header = 'boost/geometry.hpp', usage = 'Boost Geometry Library')
checkAdd(header = 'boost/signals2.hpp', usage = 'Boost Signals2')

# ====== MPI ======
if env["mpi"]:
    if not conf.CheckCXXHeader("mpi.h"):
        print("mpi.h not found. Maybe try 'compiler=mpicxx' or 'compiler=mpic++' as scons argument?")
        Exit(1)

    # Skip (deprecated) MPI C++ bindings.
    env.Append(CPPDEFINES = ['MPICH_SKIP_MPICXX'])

elif not env["mpi"]:
    env.Append(CPPDEFINES = ['PRECICE_NO_MPI'])
    buildpath += "-nompi"

# ====== Python ======
if env["python"]:
    installation_scheme = sysconfig._get_default_scheme()
    if installation_scheme is 'posix_local':  # for ubuntu with python 2.7 posix_local scheme points to an empty include path, fix this by using posix_prefix. See https://stackoverflow.com/questions/48826123/why-do-include-paths-in-python2-and-python3-differ
        installation_scheme = 'posix_prefix'

    # Try to extract the default values for Python version and paths
    pythonLibDefault = 'python'+str(sys.version_info.major)+'.'+str(sys.version_info.minor)
    pythonLibPathDefault = sysconfig.get_config_var('LIBDIR')
    pythonIncPathDefault = sysconfig.get_path('include', scheme=installation_scheme)

    # Set the used values for Python version and paths, allowing the user to override them
    pythonLib = checkset_var('PRECICE_PYTHON_LIB', pythonLibDefault)
    pythonLibPath = checkset_var('PRECICE_PYTHON_LIB_PATH', pythonLibPathDefault)
    pythonIncPath = checkset_var('PRECICE_PYTHON_INC_PATH', pythonIncPathDefault)

    # Set the used path for NumPy.
    # As a default value, it tries to get the information from the imported
    # package. However, we only need the path to the C++ NumPy header.
    # If the user specifies a different path, then there should not be an error here.
    # An error will be triggered later by checkAdd().
    try:
        numpyIncPathDefault = numpy.get_include()
    except NameError:
        print("WARNING: Python package numpy could not be imported by SCons. If you don't need the Python action interface, specify 'python=no'.")
        numpyIncPathDefault = None

    numpyIncPath = checkset_var('PRECICE_NUMPY_INC_PATH', numpyIncPathDefault)

    # FIXME: Supresses NumPy deprecation warnings. Needs to converted to the newer API.
    env.Append(CPPDEFINES = ['NPY_NO_DEPRECATED_API=NPY_1_7_API_VERSION'])
    env.AppendUnique(CPPPATH = [pythonIncPath, numpyIncPath])
    env.AppendUnique(LIBPATH = [pythonLib])
    checkAdd(lib = pythonLib, header = "Python.h")
    # Check for numpy header needs python header first to compile
    checkAdd( header = ['Python.h', 'numpy/arrayobject.h'], usage = "NumPy")
else:
    buildpath += "-nopython"
    env.Append(CPPDEFINES = ['PRECICE_NO_PYTHON'])


# ====== GProf ======
if env["gprof"]:
    env.Append(CCFLAGS = ['-p', '-pg'])
    env.Append(LINKFLAGS = ['-p', '-pg'])
    buildpath += "-gprof"

# ====== Special Platforms ======
if env["platform"] == "supermuc":
    env.Append(CPPDEFINES = ['SuperMUC_WORK'])
elif env["platform"] == "hazelhen":
    env.Append(LINKFLAGS = ['-dynamic']) # Needed for correct linking against boost.log

# ====== LibXML2 ======
<<<<<<< HEAD
env.Append(CPPPATH = join(prefix, 'include/libxml2'))
=======
env.Append(CPPPATH = os.path.join(prefix, 'include/libxml2'))
>>>>>>> 097daca5
checkAdd("xml2")

print
env = conf.Finish() # Used to check libraries

#--------------------------------------------- Define sources and build targets

(sourcesAllNoMain, sourcesMain, sourcesTests) = SConscript (
    'src/SConscript-linux',
    variant_dir = buildpath,
    duplicate = 0
)

staticlib = env.StaticLibrary (
    target = buildpath + '/libprecice',
    source = [sourcesAllNoMain]
)
env.Alias("staticlib", staticlib)

solib = env.SharedLibrary (
    target = buildpath + '/libprecice',
    source = [sourcesAllNoMain]
)
env.Alias("solib", solib)

bin = env.Program (
    target = buildpath + '/binprecice',
    source = [sourcesAllNoMain,
              sourcesMain]
)
env.Alias("bin", bin)

tests = env.Program (
    target = buildpath + '/testprecice',
    source = [sourcesAllNoMain,
              sourcesTests]
)
env.Alias("tests", tests)

# Creates a symlink that always points to the latest build
symlink = env.Command(
    target = "symlink",
    source = None,
    action = "ln -fns {0} {1}".format(os.path.split(buildpath)[-1], join(os.path.split(buildpath)[0], "last"))
)

Default(solib, tests, symlink)

AlwaysBuild(symlink)

print("Targets:   " + ", ".join([str(i) for i in BUILD_TARGETS]))
print("Buildpath: " + buildpath)
print()<|MERGE_RESOLUTION|>--- conflicted
+++ resolved
@@ -1,11 +1,6 @@
 import os
 import subprocess
 import sys
-<<<<<<< HEAD
-from os.path import join
-
-=======
->>>>>>> 097daca5
 import sysconfig
 
 try:
@@ -110,11 +105,7 @@
 
 
 prefix = env["libprefix"]
-<<<<<<< HEAD
-buildpath = join(env["builddir"], "") # Ensures to have a trailing slash
-=======
 buildpath = os.path.join(env["builddir"], "") # Ensures to have a trailing slash
->>>>>>> 097daca5
 
 print
 
@@ -148,13 +139,8 @@
 env.Replace(CC = env["compiler"])
 
 if prefix is not "/usr":  # explicitely add standard search paths
-<<<<<<< HEAD
-    env.Append(CPPPATH = join( prefix, 'include'))
-    env.Append(LIBPATH = join( prefix, 'lib'))
-=======
     env.Append(CPPPATH = os.path.join( prefix, 'include'))
     env.Append(LIBPATH = os.path.join( prefix, 'lib'))
->>>>>>> 097daca5
 
 if not conf.CheckCXX():
     Exit(1)
@@ -180,8 +166,6 @@
 if env["petsc"]:
     PETSC_DIR = checkset_var("PETSC_DIR", "")
     PETSC_ARCH = checkset_var("PETSC_ARCH", "")
-<<<<<<< HEAD
-    
     if not env["mpi"]:
         print("PETSc requires MPI to be enabled.")
         Exit(1)
@@ -190,17 +174,6 @@
                           join(prefix, PETSC_DIR, PETSC_ARCH, "include")])
     env.Append(LIBPATH = [join(prefix, PETSC_DIR, PETSC_ARCH, "lib"),
                           join(prefix, PETSC_DIR, "lib")])
-=======
-
-    if not env["mpi"]:
-        print("PETSc requires MPI to be enabled.")
-        Exit(1)
-
-    env.Append(CPPPATH = [os.path.join(prefix, PETSC_DIR, "include"),
-                          os.path.join(prefix, PETSC_DIR, PETSC_ARCH, "include")])
-    env.Append(LIBPATH = [os.path.join(prefix, PETSC_DIR, PETSC_ARCH, "lib"),
-                          os.path.join(prefix, PETSC_DIR, "lib")])
->>>>>>> 097daca5
     if env["platform"] == "hazelhen":
         checkAdd("craypetsc_gnu_real")
     else:
@@ -211,11 +184,7 @@
 
 # ====== Eigen ======
 if prefix is not "/usr":
-<<<<<<< HEAD
-    env.Append(CPPPATH = join(prefix, 'include/eigen3'))
-=======
     env.Append(CPPPATH = os.path.join(prefix, 'include/eigen3'))
->>>>>>> 097daca5
 
 checkAdd(header = "Eigen/Dense", usage = "Eigen")
 if env["build"] == "debug":
@@ -225,8 +194,8 @@
 # Needed for correct linking on Hazel Hen
 # Otherwise it would link partly to old system boost, partly to newer modules boost
 if env["platform"] == "hazelhen":
-    env.Append(CPPPATH = join( os.environ['BOOST_ROOT'], 'include'))
-    env.Append(LIBPATH = join( os.environ['BOOST_ROOT'], 'lib'))
+    env.Append(CPPPATH = os.path.join( os.environ['BOOST_ROOT'], 'include'))
+    env.Append(LIBPATH = os.path.join( os.environ['BOOST_ROOT'], 'lib'))
 
 env.Append(CPPDEFINES= ['BOOST_ALL_DYN_LINK',
                         'BOOST_ASIO_ENABLE_OLD_SERVICES']) # Interfaces have changed in 1.66
@@ -310,11 +279,7 @@
     env.Append(LINKFLAGS = ['-dynamic']) # Needed for correct linking against boost.log
 
 # ====== LibXML2 ======
-<<<<<<< HEAD
-env.Append(CPPPATH = join(prefix, 'include/libxml2'))
-=======
 env.Append(CPPPATH = os.path.join(prefix, 'include/libxml2'))
->>>>>>> 097daca5
 checkAdd("xml2")
 
 print
@@ -358,7 +323,7 @@
 symlink = env.Command(
     target = "symlink",
     source = None,
-    action = "ln -fns {0} {1}".format(os.path.split(buildpath)[-1], join(os.path.split(buildpath)[0], "last"))
+    action = "ln -fns {0} {1}".format(os.path.split(buildpath)[-1], os.path.join(os.path.split(buildpath)[0], "last"))
 )
 
 Default(solib, tests, symlink)
