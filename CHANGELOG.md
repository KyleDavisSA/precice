# preCICE Change Log

All notable changes to this project will be documented in this file. For future plans, see our [Roadmap](https://github.com/precice/precice/wiki/Roadmap).

## Post 1.5
- Only the total number of filtered vertices are printed, not each one separately, unless debug output is enabled.

## develop

<<<<<<< HEAD
- Introduced unit tests using mocked preCICE C++ Interface for python bindings.
- More "pythonic" python bindings `precice_future` are introduced. The python bindings `precice` are deprecated and will be removed in preCICE Version 2.0.0. If you still want to use them, please install `precice` and `precice_future`. Our recommendation, if you want to use the new bindings: Use `import precice_future as precice`.
- Added CMake target to uninstall the project.
=======
## 1.5.1

- Fixed the exposure of `boost::asio` implementation details leading to version incompatibilities
- Fixed the CMake linkage of Boost to become compatible with the generated CMake config of Boost 1.70.0
>>>>>>> 1f21813d

## 1.5.0

- Added CMake alias `precice::precice` which mimics the namespaced library name after calling `find_package(precice)`. This allows seamless use as a subproject.
- Added state-awareness to the SolverInterface to keep track of the Mesh states. This results more informative error messages for mesh related functions.
- Added faster `PetRadialBasisFctMapping` tagging using RTree queries.
- Added potentially missing signal `SIGXCPU`.
- Added sanitization of IDs to the SolverInterface and harden it against misconfiguration using a consistent mechanism to express requirements.
- Added support for using preCICE directly from the binary tree using `precice_DIR` in other projects.
- Added target `test_install`, which can be used to test the install. It configures builds and runs the cpp solverdummy using the installed preCICE library.
- Added the ability to send a mesh to multiple participants.
- Added the attribute `Participant` to the logger, which is now available in format and filter expressions.
- Added the automatic creation of target directories, when exporting meshes with `<export:vtk ...>`.
- Added the data name to the log output of convergence measures.
- Added the generation of a pkg-config file for preCICE, which is usable after installing.
- Added the generation of code coverage reports.
- Changed the tested build-system in CI from SCons to CMake.
- Fixed a **critical bug** in the nearest projection mapping rooting in the variant index tree. We decided to roll-back to the old implementation until there is a fix.
- Fixed PETSc complaining about unused arguments when running tests.
- Fixed `bindings/fortran` to use `precice::SolverInterface` instead of `precice::impl::SolverInterfaceImpl`
- Fixed a potential integer overflow when parsing huge numbers in the configuration code.
- Fixed a potential overflow in the computation of the side length of bounding boxes.
- Fixed bug in preconditioner when we have convergence in the first iteration.
- Fixed integration tests resetting the log-level by calling `configure`.
- Fixed missing includes for Eigen
- Fixed overuse of `std::endl` in code, file generation should be noticeably faster now.
- Fixed the `const`ness of passed pointer arguments as well as some member functions of the `SolverInterface`.
- Fixed the default safety factor for nearest projection mapping by increasing it from 0.1 to 0.5.
- Fixed Python bindings now offer all preCICE API functions (except `get_mesh_handle`)
- Fixed CMake now properly detects PETSc on systems with a directory-scoped MPI installation (`include/openmpi/mpi.h`) when the compiler was not set to the MPI compiler wrapper.
- Refactored `Mesh::computeState` into two logical units, improving the trace information.
- Refactored `computePartitions` using the stl.
- Refactored logger which dramatically reduces compile times.
- Refactored the M2N handling code, which improves the available trace information for issues related to the M2N initialization.
- Removed [`#395`](https://github.com/precice/precice/pull/395) API functions `nameConfiguration(), dataDisplacements(), dataForces(), dataVelocities(), actionPlotOutput(), exportVTK(), exportAll()` from CPP API and all language bindings.
- Removed ancient `PRECIE_NO_SOCKETS` definition.
- Removed dead configuration code.
- Sending data between participants is now fully asynchronous. This is relevant in one-way coupling scenarios, where the sending participant doesn't need to wait for the receiving one.

## 1.4.1

- Bug in re-partitioning fixed, occured for OpenFOAM and empty ranks in parallel. 

## 1.4.0
- The python modules are now proper packages tracking dependencies etc.
- Fix CMake now importable from binary directory.
- The Python module for the preCICE bindings `PySolverInterface` is renamed to `precice`. This change does not break old code. Please refer to [`src/precice/bindings/python/README.md`](src/precice/bindings/python/README.md) for more information.
- Add a pkg-config for preCICE (`libprecice.pc`).
- Use the Boost stacktrace library for cross-platform stacktrace printing. **This requires Boost 1.65.1**.
- Added explicit linking to `libdl` for `boost::stacktrace`.
- Reimplemented the internals of the nearest-projection mapping to significantly reduce its initialization time.
- The EventTimings now do a time normalization among all ranks, i.e., the first event is considered to happen at t=0, all other events are adapted thereto.
- The old CSV format of the EventTimings log files, split among two files was replaced by a single file, in structured JSON format.
- Fixed memory leaks in the `xml::XMLAttributes` and `xml::Validator*`.
- Removed the `xml::Validator*` classes and replaced them in `xml::XMLAttribute` with a set of "options".
- Made `xml::XMLAttribute` and `xml::XMLTag` chainable.
- Added manpages for binprecice and testprecice.
- Fixed memory leaks in `mesh::Mesh`.
- Fixed mapping classes not flushing the underlying caches on `clear()`.
- Fixed format of version logging (first preCICE log message).
- Added tolerance of iterations in quasi-Newton tests.
- CMake overhaul:
  - Converted to target-based system: precice, testprecice, binprecice
  - New options:
    - `PRECICE_Packages` (default ON) to configure CPack,
    - `PRECICE_InstallTest` (default ON) to configure installation of tests.  
      This includes the binary `testprecice` and necessary files.
      Use `PREFIX/share/precice` as `PRECICE_ROOT`.
  - Moved CMake files from `tools/cmake-modules` to `cmake/` (general scripts) and `cmake/modules` (find modules).
  - Migrated from file-globing to explicit source/interface/test-file lists.  
    Use `tools/updateSourceFiles.py` from project-root to update all necessary files.
  - `install` target installs:
     - the library `PREFIX/lib`.
     - the binaries `PREFIX/bin` and their manfiles into `PREFIX/share/man/man1`.
     - the CMake configuration files into `PREFIX/lib/cmake/precice`.
     - the pkg-config configuration files into `PREFIX/lib/pkgconfig`
     - the necessary files to run testprecice into `PREFIX/share/precice`. Use this as `PRECICE_ROOT` on installed system.
  - CTest definition of tests run in isolated working directories:
    - `precice.Base` for the base test suite
    - `precice.MPI2` run on 2 MPI ranks
    - `precice.MPI4` run on 4 MPI ranks
  - CPack configuration of target `package` to generate binary debian, tar and zip packages.
  - Added `CMakeLists.txt` to `tools/solverdummy/cpp`. It is an example of how to link to preCICE with CMake.
  - Extended the displayed information when configuring.
- Extended `updateSourceFiles.py` to verify the sources using `git ls-files --full-name` if available.
- Fixed the `io::VTKXMLExporter` not to write VertexNormals.
- Improved the user-friendliness of the tests.
  - `make test` will run all tests.
  - `make test_base` only a unproblematic base-set.
  - A timeout will kill hanging tests.
  - All tests sets run in isolated working directories.
- Added an (experimental) Fortran 2003 solver dummy.

## 1.3.0
- Update of build procedure for python bindings (see [`precice/src/bindings/python/README.md`](https://github.com/precice/precice/blob/develop/src/precice/bindings/python/README.md) for instructions). Note: you do not have to add `PySolverInterface.so` to `PYTHONPATH` manually anymore, if you want to use it in your adapter. Python should be able to find it automatically.   
- Make naming of log files consistent, following the pattern `precice-SOLVERNAME-logtype.log`, example: `precice-FLUID-eventTimings.log`
- Enable boost.geometry based preallocation. Speeds up initialization of PetRBF based mapping.
- Actions can now specify a `MeshRequirement`, such as the `ScaleByAreaAction`.
- Many events have been reworked and are now uniformly named. 
- There is a `syncMode` for events (for detailed performance measurements), configurable and off by default. 

## 1.2.0
- Make `polynomial=separate` the default setting for PetRBF.
- Removed ExportVRML functionality
- Build system:
  - Make `python=off` default.
- Building with Conda:
  - The helper scripts are now placed in the directory `tools/conda_building`. All the terms refering to `Anaconda` have been changed to `Conda`.
- Sending data exchange is now fully asynchronous, so that the sending participant never waits for the receiving one.
- Rename `src/precice/adapters` to `src/precice/bindings`
- adding `libprefix` option in scons build process to allow for non-standard library paths

## 1.1.1
- Fix SConstruct symlink build target failing when using lowercase build (debug, release) names.

## 1.1.0
- Build system:
  - Remove the `staticlib` and `bin` from the default targets to reduce the building time and storage requirements.
  - Change build types to mixed case, i.e. ```Debug``` and ```Release```. Old versions are retained for backward compatibility.
  - Make `mpicxx` default setting for compiler.
  - Experiemental support for building with Conda, see `tools/anaconda_building`
  - Use NumPy to figure out Python include paths.
  - Search for PETSc in more paths
  - Add experimental CMake build control files.

- Add a job command file for the SuperMUC HPC system in `tools`.
- `compileAndTest.py` Change the `-b` option to `-t`, do not crash when ./tests do no exist, make `mpirun` command configurable
- Use `libxml2` for XML parsing, this makes `libxml2-dev` a dependency.
- Update EventTimings framework.
- Add python script to plot Events on a timeline.
- PETSc RBF mapping now supports conservative mapping with a separated polynomial
- Converted all tests to the new, boost test based, unit testing framework.
- Removed the `tarch` legacy library.
- Use `boost::signal2` for implement observer pattern for the Mesh class.
- Add contributer guidelines.


## 1.0.3
- Fix compilation for boost 1.66, see issue #93.

## 1.0.2
- Fix bug in the mesh repartitioning for plane-like coupling interfaces and small gaps between both sides.

## 1.0.1
- Fix compilation issue with the python interface.<|MERGE_RESOLUTION|>--- conflicted
+++ resolved
@@ -2,21 +2,16 @@
 
 All notable changes to this project will be documented in this file. For future plans, see our [Roadmap](https://github.com/precice/precice/wiki/Roadmap).
 
-## Post 1.5
-- Only the total number of filtered vertices are printed, not each one separately, unless debug output is enabled.
-
 ## develop
-
-<<<<<<< HEAD
 - Introduced unit tests using mocked preCICE C++ Interface for python bindings.
 - More "pythonic" python bindings `precice_future` are introduced. The python bindings `precice` are deprecated and will be removed in preCICE Version 2.0.0. If you still want to use them, please install `precice` and `precice_future`. Our recommendation, if you want to use the new bindings: Use `import precice_future as precice`.
 - Added CMake target to uninstall the project.
-=======
+- Only the total number of filtered vertices are printed, not each one separately, unless debug output is enabled.
+
 ## 1.5.1
 
 - Fixed the exposure of `boost::asio` implementation details leading to version incompatibilities
 - Fixed the CMake linkage of Boost to become compatible with the generated CMake config of Boost 1.70.0
->>>>>>> 1f21813d
 
 ## 1.5.0
 
