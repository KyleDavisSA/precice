--- conflicted
+++ resolved
@@ -2,14 +2,15 @@
 
 project(preCICE VERSION 1.3.0 LANGUAGES CXX)
 
-<<<<<<< HEAD
-
 #
 # PREAMBLE
 #
 
 # Make our cmake modules visible to CMake
-=======
+list (APPEND CMAKE_MODULE_PATH "${PROJECT_SOURCE_DIR}/tools/cmake-modules")
+
+include(CopyTargetProperty)
+
 # CMake Policies
 
 # CMP0074: find_package() uses <PackageName>_ROOT variables.
@@ -20,12 +21,6 @@
 if(POLICY CMP0075)
     cmake_policy(SET CMP0075 NEW)
 endif()
-
-
->>>>>>> 80351c19
-list (APPEND CMAKE_MODULE_PATH "${PROJECT_SOURCE_DIR}/tools/cmake-modules")
-
-include(CopyTargetProperty)
 
 # Enforce a build type
 if (NOT CMAKE_BUILD_TYPE AND NOT CMAKE_CONFIGURATION_TYPES)
@@ -38,16 +33,6 @@
 
 
 #
-# Prepare Source and Binary Directories
-#
-
-# Create a symlink to the last build from build/last directory.
-file(MAKE_DIRECTORY "${PROJECT_SOURCE_DIR}/build")
-add_custom_target(symlink ALL
-  COMMAND ${CMAKE_COMMAND} -E create_symlink ${CMAKE_BINARY_DIR} ${PROJECT_SOURCE_DIR}/build/last)
-
-
-#
 # Setup Options
 #
 
@@ -175,7 +160,6 @@
 # Sources Configuration
 include(${CMAKE_CURRENT_LIST_DIR}/src/sources.cmake)
 
-<<<<<<< HEAD
 
 #
 # Configuration of Target binprecice
@@ -230,9 +214,6 @@
 # testprecice - the test for smoke testing
 install(TARGETS precice binprecice testprecice
   EXPORT preciceTargets
-=======
-install(TARGETS precice binprecice
->>>>>>> 80351c19
   LIBRARY DESTINATION lib
   ARCHIVE DESTINATION lib
   RUNTIME DESTINATION bin
