--- conflicted
+++ resolved
@@ -73,15 +73,10 @@
 {
   namespace fs = boost::filesystem;
   auto path = getFilename();
-<<<<<<< HEAD
   auto tmp = fs::path(path + "~");
+  DEBUG("Writing connection file " << path);
   fs::create_directories(tmp.parent_path());
   boost::iostreams::stream<boost::iostreams::file_descriptor_sink> ofs(tmp);
-=======
-  DEBUG("Writing connection file " << path);
-  fs::create_directories(fs::path(path).parent_path());
-  std::ofstream ofs(path + "~");
->>>>>>> 65d5ceea
   ofs << info;
   ::fdatasync(ofs->handle());
   ofs.close();
