#include "SocketCommunication.hpp"
#include <algorithm>
#include <boost/asio.hpp>
#include <boost/bind.hpp>
#include <boost/filesystem.hpp>
#include <sstream>
#include <stdexcept>
#include <utility>
#include "ConnectionInfoPublisher.hpp"
#include "SocketRequest.hpp"
#include "logging/LogMacros.hpp"
#include "utils/assertion.hpp"
#include "utils/networking.hpp"

namespace precice {
namespace com {

namespace asio = boost::asio;

SocketCommunication::SocketCommunication(unsigned short     portNumber,
                                         bool               reuseAddress,
                                         std::string const &networkName,
                                         std::string const &addressDirectory)
    : _portNumber(portNumber),
      _reuseAddress(reuseAddress),
      _networkName(networkName),
      _addressDirectory(addressDirectory),
      _ioService(new IOService)
{
  if (_addressDirectory.empty()) {
    _addressDirectory = ".";
  }
}

SocketCommunication::SocketCommunication(std::string const &addressDirectory)
    : SocketCommunication(0, false, utils::networking::loopbackInterfaceName(), addressDirectory)
{
}

SocketCommunication::~SocketCommunication()
{
  PRECICE_TRACE(_isConnected);
  closeConnection();
}

size_t SocketCommunication::getRemoteCommunicatorSize()
{
  PRECICE_TRACE();
  PRECICE_ASSERT(isConnected());
  return _sockets.size();
}

void SocketCommunication::acceptConnection(std::string const &acceptorName,
                                           std::string const &requesterName,
                                           std::string const &tag,
                                           int                acceptorRank,
                                           int                rankOffset)
{
  PRECICE_TRACE(acceptorName, requesterName);

  PRECICE_ASSERT(not isConnected());

  setRankOffset(rankOffset);

  std::string address;

  try {
    std::string ipAddress = getIpAddress();
    PRECICE_CHECK(not ipAddress.empty(), "Network \"" << _networkName << "\" not found for socket connection!");

    using asio::ip::tcp;

    tcp::acceptor acceptor(*_ioService);
    tcp::endpoint endpoint(tcp::v4(), _portNumber);

    acceptor.open(endpoint.protocol());
    acceptor.set_option(tcp::acceptor::reuse_address(_reuseAddress));
    acceptor.bind(endpoint);
    acceptor.listen();

    _portNumber = acceptor.local_endpoint().port();
    address     = ipAddress + ":" + std::to_string(_portNumber);
    ConnectionInfoWriter conInfo(acceptorName, requesterName, tag, _addressDirectory);
    conInfo.write(address);
    PRECICE_DEBUG("Accept connection at " << address);

    int peerCurrent               = 0;  // Current peer to connect to
    int peerCount                 = -1; // The total count of peers (initialized in the first iteration)
    int requesterCommunicatorSize = -1;

    do {
      auto socket = std::make_shared<Socket>(*_ioService);

      acceptor.accept(*socket);
      PRECICE_DEBUG("Accepted connection at " << address);
      _isConnected = true;

      int requesterRank = -1;

      asio::read(*socket, asio::buffer(&requesterRank, sizeof(int)));

      PRECICE_CHECK(_sockets.count(requesterRank) == 0,
                    "Rank " << requesterRank << " has already been connected. Duplicate requests are not allowed.");

      _sockets[requesterRank] = socket;
      // send and receive expect a rank from the acceptor perspective.
      // Thus we need to apply given rankOffset before passing it to send/receive.
      // This is essentially the inverse of adjustRank().
      auto adjustedRequesterRank = requesterRank + rankOffset;
      send(acceptorRank, adjustedRequesterRank);
      receive(requesterCommunicatorSize, adjustedRequesterRank);

      // Initialize the count of peers to connect to
      if (peerCurrent == 0) {
        peerCount = requesterCommunicatorSize;
      }

      PRECICE_ASSERT(requesterCommunicatorSize > 0,
          "Requester communicator size is " << requesterCommunicatorSize << " which is invalid.");
      PRECICE_ASSERT(requesterCommunicatorSize == peerCount,
          "Current requester size from rank " << requesterRank << " is " << requesterCommunicatorSize<< " but should be " << peerCount);
    } while (++peerCurrent < requesterCommunicatorSize);

    acceptor.close();
  } catch (std::exception &e) {
    PRECICE_ERROR("Accepting a socket connection at " << address << " failed with the system error: " << e.what());
  }

  // NOTE:
  // Keep IO service running so that it fires asynchronous handlers from another thread.
  _work   = std::make_shared<asio::io_service::work>(*_ioService);
  _thread = std::thread([this] { _ioService->run(); });
}

void SocketCommunication::acceptConnectionAsServer(std::string const &acceptorName,
                                                   std::string const &requesterName,
                                                   std::string const &tag,
                                                   int                acceptorRank,
                                                   int                requesterCommunicatorSize)
{
  PRECICE_TRACE(acceptorName, requesterName, acceptorRank, requesterCommunicatorSize);
<<<<<<< HEAD
  PRECICE_ASSERT(requesterCommunicatorSize > 0, "Requester communicator size has to be > 0!");
=======
  PRECICE_ASSERT(requesterCommunicatorSize >= 0, "Requester communicator size has to be positve.");
>>>>>>> 1ea9d2df
  PRECICE_ASSERT(not isConnected());

  if (requesterCommunicatorSize == 0) {
    PRECICE_DEBUG("Accepting no connections.");
    _isConnected = true;
    return;
  }

  std::string address;

  try {
    std::string ipAddress = getIpAddress();
    PRECICE_CHECK(not ipAddress.empty(), "Network \"" << _networkName << "\" not found for socket connection!");

    using asio::ip::tcp;

    tcp::acceptor acceptor(*_ioService);
    {
      tcp::endpoint endpoint(tcp::v4(), _portNumber);

      acceptor.open(endpoint.protocol());
      acceptor.set_option(tcp::acceptor::reuse_address(_reuseAddress));
      acceptor.bind(endpoint);
      acceptor.listen();

      _portNumber = acceptor.local_endpoint().port();
    }

    address = ipAddress + ":" + std::to_string(_portNumber);
    ConnectionInfoWriter conInfo(acceptorName, requesterName, tag, acceptorRank, _addressDirectory);
    conInfo.write(address);

    PRECICE_DEBUG("Accepting connection at " << address);

    for (int connection = 0; connection < requesterCommunicatorSize; ++connection) {
      auto socket = std::make_shared<Socket>(*_ioService);
      acceptor.accept(*socket);
      PRECICE_DEBUG("Accepted connection at " << address);
      _isConnected = true;

      int requesterRank;
      asio::read(*socket, asio::buffer(&requesterRank, sizeof(int)));
      _sockets[requesterRank] = socket;
    }

    acceptor.close();
  } catch (std::exception &e) {
    PRECICE_ERROR("Accepting a socket connection at " << address << " failed with the system error: " << e.what());
  }

  // NOTE: Keep IO service running so that it fires asynchronous handlers from another thread.
  _work   = std::make_shared<asio::io_service::work>(*_ioService);
  _thread = std::thread([this] { _ioService->run(); });
}

void SocketCommunication::requestConnection(std::string const &acceptorName,
                                            std::string const &requesterName,
                                            std::string const &tag,
                                            int                requesterRank,
                                            int                requesterCommunicatorSize)
{
  PRECICE_TRACE(acceptorName, requesterName);
  PRECICE_ASSERT(not isConnected());

  ConnectionInfoReader conInfo(acceptorName, requesterName, tag, _addressDirectory);
  std::string const    address = conInfo.read();
  PRECICE_DEBUG("Request connection to " << address);
  auto const        sepidx     = address.find(':');
  std::string const ipAddress  = address.substr(0, sepidx);
  std::string const portNumber = address.substr(sepidx + 1);
  _portNumber                  = static_cast<unsigned short>(std::stoul(portNumber));

  try {
    auto socket = std::make_shared<Socket>(*_ioService);

    using asio::ip::tcp;

    tcp::resolver::query query(tcp::v4(), ipAddress, portNumber, tcp::resolver::query::canonical_name);

    while (not isConnected()) {
      tcp::resolver                resolver(*_ioService);
      tcp::resolver::endpoint_type endpoint = *(resolver.resolve(query));
      boost::system::error_code    error    = asio::error::host_not_found;
      socket->connect(endpoint, error);

      _isConnected = not error;

      if (not isConnected()) {
        // Wait a little, since after a couple of ten-thousand trials the system
        // seems to get confused and the requester connects wrongly to itself.
        boost::asio::deadline_timer timer(*_ioService, boost::posix_time::milliseconds(1));
        timer.wait();
      }
    }

    PRECICE_DEBUG("Requested connection to " << address);

    asio::write(*socket, asio::buffer(&requesterRank, sizeof(int)));

    int acceptorRank = -1;
    asio::read(*socket, asio::buffer(&acceptorRank, sizeof(int)));
    _sockets[0] = socket; // should be acceptorRank instead of 0, likewise all communication below

    send(requesterCommunicatorSize, 0);

  } catch (std::exception &e) {
    PRECICE_ERROR("Requesting a socket connection at " << address << " failed with the system error: " << e.what());
  }

  // NOTE: Keep IO service running so that it fires asynchronous handlers from another thread.
  _work   = std::make_shared<asio::io_service::work>(*_ioService);
  _thread = std::thread([this] { _ioService->run(); });
}

void SocketCommunication::requestConnectionAsClient(std::string const &  acceptorName,
                                                    std::string const &  requesterName,
                                                    std::string const &  tag,
                                                    std::set<int> const &acceptorRanks,
                                                    int                  requesterRank)

{
  PRECICE_TRACE(acceptorName, requesterName, acceptorRanks, requesterRank);
  PRECICE_ASSERT(not isConnected());

  for (auto const &acceptorRank : acceptorRanks) {
    _isConnected = false;
    ConnectionInfoReader conInfo(acceptorName, requesterName, tag, acceptorRank, _addressDirectory);
    std::string const    address    = conInfo.read();
    auto const           sepidx     = address.find(':');
    std::string const    ipAddress  = address.substr(0, sepidx);
    std::string const    portNumber = address.substr(sepidx + 1);
    _portNumber                     = static_cast<unsigned short>(std::stoul(portNumber));

    try {
      auto socket = std::make_shared<Socket>(*_ioService);

      using asio::ip::tcp;

      PRECICE_DEBUG("Requesting connection to " << ipAddress << ", port " << portNumber);

      tcp::resolver::query query(tcp::v4(), ipAddress, portNumber);

      while (not isConnected()) {
        tcp::resolver             resolver(*_ioService);
        tcp::resolver::iterator   endpoint_iterator = resolver.resolve(query);
        boost::system::error_code error             = asio::error::host_not_found;
        boost::asio::connect(*socket, endpoint_iterator, error);

        _isConnected = not error;

        if (not isConnected()) {
          // Wait a little, since after a couple of ten-thousand trials the system
          // seems to get confused and the requester connects wrongly to itself.
          boost::asio::deadline_timer timer(*_ioService, boost::posix_time::milliseconds(1));
          timer.wait();
        }
      }

      PRECICE_DEBUG("Requested connection to " << address << ", rank = " << acceptorRank);
      _sockets[acceptorRank] = socket;
      send(requesterRank, acceptorRank); // send my rank

    } catch (std::exception &e) {
      PRECICE_ERROR("Requesting a socket connection at " << address << " failed with the system error: " << e.what());
    }
  }
  // NOTE: Keep IO service running so that it fires asynchronous handlers from another thread.
  _work   = std::make_shared<asio::io_service::work>(*_ioService);
  _thread = std::thread([this] { _ioService->run(); });
}

void SocketCommunication::closeConnection()
{
  PRECICE_TRACE();

  if (not isConnected())
    return;

  if (_thread.joinable()) {
    _work.reset();
    _ioService->stop();
    _thread.join();
  }

  for (auto &socket : _sockets) {
    PRECICE_ASSERT(socket.second->is_open());
    socket.second->shutdown(Socket::shutdown_both);
    socket.second->close();
  }

  _isConnected = false;
}

void SocketCommunication::send(std::string const &itemToSend, int rankReceiver)
{
  PRECICE_TRACE(itemToSend, rankReceiver);

  rankReceiver = adjustRank(rankReceiver);

  PRECICE_ASSERT(rankReceiver >= 0, rankReceiver);
  PRECICE_ASSERT(isConnected());

  size_t size = itemToSend.size() + 1;
  try {
    asio::write(*_sockets[rankReceiver], asio::buffer(&size, sizeof(size_t)));
    asio::write(*_sockets[rankReceiver], asio::buffer(itemToSend.c_str(), size));
  } catch (std::exception &e) {
    PRECICE_ERROR("Send using sockets failed with system error: " << e.what());
  }
}

void SocketCommunication::send(const int *itemsToSend, int size, int rankReceiver)
{
  PRECICE_TRACE(size, rankReceiver);

  rankReceiver = adjustRank(rankReceiver);

  PRECICE_ASSERT(rankReceiver >= 0, rankReceiver);
  PRECICE_ASSERT(isConnected());

  try {
    asio::write(*_sockets[rankReceiver], asio::buffer(itemsToSend, size * sizeof(int)));
  } catch (std::exception &e) {
    PRECICE_ERROR("Send using sockets failed with system error: " << e.what());
  }
}

void SocketCommunication::prepareEstablishment(std::string const &acceptorName,
                                               std::string const &requesterName)
{
  using namespace boost::filesystem;
  path dir = com::impl::localDirectory(acceptorName, requesterName, _addressDirectory);
  PRECICE_DEBUG("Creating connection exchange directory " << dir);
  try {
    create_directories(dir);
  } catch (const boost::filesystem::filesystem_error &e) {
    PRECICE_WARN("Creating directory for connection info failed with filesystem error: " << e.what());
  }
}

void SocketCommunication::cleanupEstablishment(std::string const &acceptorName,
                                               std::string const &requesterName)
{
  using namespace boost::filesystem;
  path dir = com::impl::localDirectory(acceptorName, requesterName, _addressDirectory);
  PRECICE_DEBUG("Removing connection exchange directory " << dir);
  try {
    remove_all(dir);
  } catch (const boost::filesystem::filesystem_error &e) {
    PRECICE_WARN("Cleaning up connection info failed with filesystem error " << e.what());
  }
}

PtrRequest SocketCommunication::aSend(const int *itemsToSend, int size, int rankReceiver)
{
  PRECICE_TRACE(size, rankReceiver);

  rankReceiver = adjustRank(rankReceiver);

  PRECICE_ASSERT(rankReceiver >= 0, rankReceiver);
  PRECICE_ASSERT(isConnected());

  PtrRequest request(new SocketRequest);

  _queue.dispatch(_sockets[rankReceiver],
                  asio::buffer(itemsToSend, size * sizeof(int)),
                  [request] {
                    std::static_pointer_cast<SocketRequest>(request)->complete();
                  });
  return request;
}

void SocketCommunication::send(const double *itemsToSend, int size, int rankReceiver)
{
  PRECICE_TRACE(size, rankReceiver);

  rankReceiver = adjustRank(rankReceiver);

  PRECICE_ASSERT(rankReceiver >= 0, rankReceiver);
  PRECICE_ASSERT(isConnected());

  try {
    asio::write(*_sockets[rankReceiver], asio::buffer(itemsToSend, size * sizeof(double)));
  } catch (std::exception &e) {
    PRECICE_ERROR("Send using sockets failed with system error: " << e.what());
  }
}

PtrRequest SocketCommunication::aSend(const double *itemsToSend, int size, int rankReceiver)
{
  PRECICE_TRACE(size, rankReceiver);

  rankReceiver = adjustRank(rankReceiver);

  PRECICE_ASSERT(rankReceiver >= 0, rankReceiver);
  PRECICE_ASSERT(isConnected());

  PtrRequest request(new SocketRequest);

  _queue.dispatch(_sockets[rankReceiver],
                  asio::buffer(itemsToSend, size * sizeof(double)),
                  [request] {
                    std::static_pointer_cast<SocketRequest>(request)->complete();
                  });
  return request;
}

PtrRequest SocketCommunication::aSend(std::vector<double> const &itemsToSend, int rankReceiver)
{
  PRECICE_TRACE(rankReceiver);

  rankReceiver = adjustRank(rankReceiver);

  PRECICE_ASSERT(rankReceiver >= 0, rankReceiver);
  PRECICE_ASSERT(isConnected());

  PtrRequest request(new SocketRequest);

  _queue.dispatch(_sockets[rankReceiver],
                  asio::buffer(itemsToSend),
                  [request] {
                    std::static_pointer_cast<SocketRequest>(request)->complete();
                  });
  return request;
}

void SocketCommunication::send(double itemToSend, int rankReceiver)
{
  PRECICE_TRACE(itemToSend, rankReceiver);

  rankReceiver = adjustRank(rankReceiver);

  PRECICE_ASSERT(rankReceiver >= 0, rankReceiver);
  PRECICE_ASSERT(isConnected());

  try {
    asio::write(*_sockets[rankReceiver], asio::buffer(&itemToSend, sizeof(double)));
  } catch (std::exception &e) {
    PRECICE_ERROR("Send using sockets failed with system error: " << e.what());
  }
}

PtrRequest SocketCommunication::aSend(const double &itemToSend, int rankReceiver)
{
  return aSend(&itemToSend, 1, rankReceiver);
}

void SocketCommunication::send(int itemToSend, int rankReceiver)
{
  PRECICE_TRACE(itemToSend, rankReceiver);

  rankReceiver = adjustRank(rankReceiver);

  PRECICE_ASSERT(rankReceiver >= 0, rankReceiver)
  PRECICE_ASSERT(isConnected());

  try {
    asio::write(*_sockets[rankReceiver], asio::buffer(&itemToSend, sizeof(int)));
  } catch (std::exception &e) {
    PRECICE_ERROR("Send using sockets failed with system error: " << e.what());
  }
}

PtrRequest SocketCommunication::aSend(const int &itemToSend, int rankReceiver)
{
  return aSend(&itemToSend, 1, rankReceiver);
}

void SocketCommunication::send(bool itemToSend, int rankReceiver)
{
  PRECICE_TRACE(itemToSend, rankReceiver);

  rankReceiver = adjustRank(rankReceiver);

  PRECICE_ASSERT(rankReceiver >= 0, rankReceiver);
  PRECICE_ASSERT(isConnected());

  try {
    asio::write(*_sockets[rankReceiver], asio::buffer(&itemToSend, sizeof(bool)));
  } catch (std::exception &e) {
    PRECICE_ERROR("Send using sockets failed with system error: " << e.what());
  }
}

PtrRequest SocketCommunication::aSend(const bool &itemToSend, int rankReceiver)
{
  PRECICE_TRACE(rankReceiver);

  rankReceiver = adjustRank(rankReceiver);

  PRECICE_ASSERT(rankReceiver >= 0, rankReceiver);
  PRECICE_ASSERT(isConnected());

  PtrRequest request(new SocketRequest);

  _queue.dispatch(_sockets[rankReceiver],
                  asio::buffer(&itemToSend, sizeof(bool)),
                  [request] {
                    std::static_pointer_cast<SocketRequest>(request)->complete();
                  });
  return request;
}

void SocketCommunication::receive(std::string &itemToReceive, int rankSender)
{
  PRECICE_TRACE(rankSender);

  rankSender = adjustRank(rankSender);

  PRECICE_ASSERT(rankSender >= 0, rankSender);
  PRECICE_ASSERT(isConnected());

  size_t size = 0;

  try {
    asio::read(*_sockets[rankSender], asio::buffer(&size, sizeof(size_t)));
    std::vector<char> msg(size);
    asio::read(*_sockets[rankSender], asio::buffer(msg.data(), size));
    itemToReceive = msg.data();
  } catch (std::exception &e) {
    PRECICE_ERROR("Receive using sockets failed with system error: " << e.what());
  }
}

void SocketCommunication::receive(int *itemsToReceive, int size, int rankSender)
{
  PRECICE_TRACE(size, rankSender);

  rankSender = adjustRank(rankSender);

  PRECICE_ASSERT(rankSender >= 0, rankSender);
  PRECICE_ASSERT(isConnected());

  try {
    asio::read(*_sockets[rankSender], asio::buffer(itemsToReceive, size * sizeof(int)));
  } catch (std::exception &e) {
    PRECICE_ERROR("Receive using sockets failed with system error: " << e.what());
  }
}

void SocketCommunication::receive(double *itemsToReceive, int size, int rankSender)
{
  PRECICE_TRACE(size, rankSender);

  rankSender = adjustRank(rankSender);

  PRECICE_ASSERT(rankSender >= 0, rankSender);
  PRECICE_ASSERT(isConnected());

  try {
    asio::read(*_sockets[rankSender], asio::buffer(itemsToReceive, size * sizeof(double)));
  } catch (std::exception &e) {
    PRECICE_ERROR("Receive using sockets failed with system error: " << e.what());
  }
}

PtrRequest SocketCommunication::aReceive(double *itemsToReceive,
                                         int     size,
                                         int     rankSender)
{
  PRECICE_TRACE(size, rankSender);

  rankSender = adjustRank(rankSender);

  PRECICE_ASSERT(rankSender >= 0, rankSender);
  PRECICE_ASSERT(isConnected());

  PtrRequest request(new SocketRequest);

  try {
    asio::async_read(*_sockets[rankSender],
                     asio::buffer(itemsToReceive, size * sizeof(double)),
                     [request](boost::system::error_code const &, std::size_t) {
                       std::static_pointer_cast<SocketRequest>(request)->complete();
                     });
  } catch (std::exception &e) {
    PRECICE_ERROR("Receive using sockets failed with system error: " << e.what());
  }

  return request;
}

PtrRequest SocketCommunication::aReceive(std::vector<double> &itemsToReceive, int rankSender)
{
  PRECICE_TRACE(rankSender);

  rankSender = adjustRank(rankSender);

  PRECICE_ASSERT(rankSender >= 0, rankSender);
  PRECICE_ASSERT(isConnected());

  PtrRequest request(new SocketRequest);

  try {
    asio::async_read(*_sockets[rankSender],
                     asio::buffer(itemsToReceive),
                     [request](boost::system::error_code const &, std::size_t) {
                       std::static_pointer_cast<SocketRequest>(request)->complete();
                     });
  } catch (std::exception &e) {
    PRECICE_ERROR("Receive using sockets failed with system error: " << e.what());
  }

  return request;
}

void SocketCommunication::receive(double &itemToReceive, int rankSender)
{
  PRECICE_TRACE(rankSender);

  rankSender = adjustRank(rankSender);

  PRECICE_ASSERT(rankSender >= 0, rankSender);
  PRECICE_ASSERT(isConnected());

  try {
    asio::read(*_sockets[rankSender], asio::buffer(&itemToReceive, sizeof(double)));
  } catch (std::exception &e) {
    PRECICE_ERROR("Receive using sockets failed with system error: " << e.what());
  }
}

PtrRequest SocketCommunication::aReceive(double &itemToReceive, int rankSender)
{
  return aReceive(&itemToReceive, 1, rankSender);
}

void SocketCommunication::receive(int &itemToReceive, int rankSender)
{
  PRECICE_TRACE(rankSender);

  rankSender = adjustRank(rankSender);

  PRECICE_ASSERT(rankSender >= 0, rankSender);
  PRECICE_ASSERT(isConnected());

  try {
    asio::read(*_sockets[rankSender], asio::buffer(&itemToReceive, sizeof(int)));
  } catch (std::exception &e) {
    PRECICE_ERROR("Receive using sockets failed with system error: " << e.what());
  }
}

PtrRequest SocketCommunication::aReceive(int &itemToReceive, int rankSender)
{
  PRECICE_TRACE(rankSender);

  rankSender = adjustRank(rankSender);

  PRECICE_ASSERT((rankSender >= 0) && (rankSender < (int) _sockets.size()),
                 rankSender, _sockets.size());
  PRECICE_ASSERT(isConnected());

  PtrRequest request(new SocketRequest);

  try {
    asio::async_read(*_sockets[rankSender],
                     asio::buffer(&itemToReceive, sizeof(int)),
                     [request](boost::system::error_code const &, std::size_t) {
                       std::static_pointer_cast<SocketRequest>(request)->complete();
                     });
  } catch (std::exception &e) {
    PRECICE_ERROR("Receive using sockets failed with system error: " << e.what());
  }

  return request;
}

void SocketCommunication::receive(bool &itemToReceive, int rankSender)
{
  PRECICE_TRACE(rankSender);

  rankSender = adjustRank(rankSender);

  PRECICE_ASSERT(rankSender >= 0, rankSender);
  PRECICE_ASSERT(isConnected());

  try {
    asio::read(*_sockets[rankSender], asio::buffer(&itemToReceive, sizeof(bool)));
  } catch (std::exception &e) {
    PRECICE_ERROR("Receive using sockets failed with system error: " << e.what());
  }
}

PtrRequest SocketCommunication::aReceive(bool &itemToReceive, int rankSender)
{
  PRECICE_TRACE(rankSender);

  rankSender = adjustRank(rankSender);

  PRECICE_ASSERT(rankSender >= 0, rankSender);
  PRECICE_ASSERT(isConnected());

  PtrRequest request(new SocketRequest);

  try {
    asio::async_read(*_sockets[rankSender],
                     asio::buffer(&itemToReceive, sizeof(bool)),
                     [request](boost::system::error_code const &, std::size_t) {
                       std::static_pointer_cast<SocketRequest>(request)->complete();
                     });
  } catch (std::exception &e) {
    PRECICE_ERROR("Receive using sockets failed with system error: " << e.what());
  }

  return request;
}

void SocketCommunication::send(std::vector<int> const &v, int rankReceiver)
{
  PRECICE_TRACE(rankReceiver);

  rankReceiver = adjustRank(rankReceiver);

  PRECICE_ASSERT(rankReceiver >= 0, rankReceiver);
  PRECICE_ASSERT(isConnected());

  size_t size = v.size();
  try {
    asio::write(*_sockets[rankReceiver], asio::buffer(&size, sizeof(size_t)));
    asio::write(*_sockets[rankReceiver], asio::buffer(v));
  } catch (std::exception &e) {
    PRECICE_ERROR("Send using sockets failed with system error: " << e.what());
  }
}

void SocketCommunication::receive(std::vector<int> &v, int rankSender)
{
  PRECICE_TRACE(rankSender);

  rankSender = adjustRank(rankSender);

  PRECICE_ASSERT(rankSender >= 0, rankSender);
  PRECICE_ASSERT(isConnected());

  size_t size = 0;

  try {
    asio::read(*_sockets[rankSender], asio::buffer(&size, sizeof(size_t)));
    v.resize(size);
    asio::read(*_sockets[rankSender], asio::buffer(v));
  } catch (std::exception &e) {
    PRECICE_ERROR("Recieve using sockets failed with system error: " << e.what());
  }
}

void SocketCommunication::send(std::vector<double> const &v, int rankReceiver)
{
  PRECICE_TRACE(rankReceiver);

  rankReceiver = adjustRank(rankReceiver);

  PRECICE_ASSERT(rankReceiver >= 0, rankReceiver);
  PRECICE_ASSERT(isConnected());

  size_t size = v.size();
  try {
    asio::write(*_sockets[rankReceiver], asio::buffer(&size, sizeof(size_t)));
    asio::write(*_sockets[rankReceiver], asio::buffer(v));
  } catch (std::exception &e) {
    PRECICE_ERROR("Send using sockets failed with system error: " << e.what());
  }
}

void SocketCommunication::receive(std::vector<double> &v, int rankSender)
{
  PRECICE_TRACE(rankSender);

  rankSender = adjustRank(rankSender);

  PRECICE_ASSERT(rankSender >= 0, rankSender);
  PRECICE_ASSERT(isConnected());

  size_t size = 0;

  try {
    asio::read(*_sockets[rankSender], asio::buffer(&size, sizeof(size_t)));
    v.resize(size);
    asio::read(*_sockets[rankSender], asio::buffer(v));
  } catch (std::exception &e) {
    PRECICE_ERROR("Recieve using sockets failed with system error: " << e.what());
  }
}

#ifndef _WIN32
namespace {
struct Interface {
  unsigned int index;
  std::string  name;
  std::string  address;
};
std::vector<Interface> detectInterfaces()
{
  std::vector<Interface> interfaces;

  // Collect interface indices and names
  struct if_nameindex *nameInterface = if_nameindex();
  for (struct if_nameindex *itNameInterface = nameInterface; itNameInterface->if_index != 0; ++itNameInterface) {
    Interface interface;
    interface.index = itNameInterface->if_index;
    interface.name  = itNameInterface->if_name;
    interfaces.emplace_back(std::move(interface));
  }
  if_freenameindex(nameInterface);

  // Resolve addresses for interfaces
  for (auto &interface : interfaces) {
    struct ifreq request;
    strncpy(request.ifr_name,
            interface.name.c_str(),
            IFNAMSIZ - 1); // Copy interface name

    auto socketfd = socket(AF_INET, SOCK_STREAM, 0);
    auto err      = ioctl(socketfd, SIOCGIFADDR, &request);
    close(socketfd);
    if (err) {
      throw std::system_error{std::error_code{err, std::generic_category()}};
    }

    const char *addr = inet_ntoa(((struct sockaddr_in *) &request.ifr_addr)->sin_addr);
    if (!addr) {
      throw std::runtime_error{"No address"};
    }
    interface.address = addr;
  }

  return interfaces;
}
} // namespace
#endif

std::string SocketCommunication::getIpAddress()
{
  PRECICE_TRACE();

#ifdef _WIN32
  return "127.0.0.1";
#else

  PRECICE_DEBUG("Looking for IP address of network \"" << _networkName << "\"");

  auto interfaces = detectInterfaces();

  auto pos = std::find_if(interfaces.begin(), interfaces.end(),
                          [&](Interface const &interface) { return interface.name == _networkName; });
  if (pos == interfaces.end()) {
    std::ostringstream err;
    err << "Cannot find network interface \"" << _networkName << "\". Available interfaces are: ";
    for (const auto &interface : interfaces) {
      err << interface.name << ' ';
    }
    err << " Please check \"network\" attribues in your configuration file.";
    PRECICE_ERROR(err.str());
  } else {
    PRECICE_DEBUG("Detected network IP address:  " << pos->address);
    return pos->address;
  }
#endif
}

} // namespace com
} // namespace precice<|MERGE_RESOLUTION|>--- conflicted
+++ resolved
@@ -139,11 +139,7 @@
                                                    int                requesterCommunicatorSize)
 {
   PRECICE_TRACE(acceptorName, requesterName, acceptorRank, requesterCommunicatorSize);
-<<<<<<< HEAD
-  PRECICE_ASSERT(requesterCommunicatorSize > 0, "Requester communicator size has to be > 0!");
-=======
   PRECICE_ASSERT(requesterCommunicatorSize >= 0, "Requester communicator size has to be positve.");
->>>>>>> 1ea9d2df
   PRECICE_ASSERT(not isConnected());
 
   if (requesterCommunicatorSize == 0) {
