--- conflicted
+++ resolved
@@ -1854,10 +1854,6 @@
   const m2n::M2NConfiguration::SharedPointer& m2nConfig )
 {
   TRACE();
-<<<<<<< HEAD
-=======
-  Eigen::VectorXd offset = Eigen::VectorXd::Zero(_dimensions);
->>>>>>> 545bc1b5
   for (MeshContext* context : _accessor->usedMeshContexts()) {
     if ( context->provideMesh ) { // Accessor provides geometry
       CHECK ( context->receiveMeshFrom.empty(),
