--- conflicted
+++ resolved
@@ -150,11 +150,7 @@
   } else if (callingTag.getName() == TAG_DATA) {
     std::string dataName = callingTag.getStringAttributeValue(ATTR_NAME);
     std::string meshName = callingTag.getStringAttributeValue(ATTR_MESH);
-<<<<<<< HEAD
-    auto        success = _uniqueDataAndMeshNames.emplace(dataName, meshName);
-=======
     auto        success  = _uniqueDataAndMeshNames.emplace(dataName, meshName);
->>>>>>> 3862685f
     if (not success.second) {
       PRECICE_ERROR("You have provided a subtag "
                     << "<data name=\"" << dataName << "\" mesh=\"" << meshName << "\"/> more than once in your <acceleration:.../>. "
