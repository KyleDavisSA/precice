// Copyright (C) 2011 Technische Universitaet Muenchen
// This file is part of the preCICE project. For conditions of distribution and
// use, please see the license notice at http://www5.in.tum.de/wiki/index.php/PreCICE_License
#ifndef PRECICE_CPLSCHEME_TESTS_PARALLELIMPLICITCOUPLINGSCHEMETEST_HPP_
#define PRECICE_CPLSCHEME_TESTS_PARALLELIMPLICITCOUPLINGSCHEMETEST_HPP_

#include "com/SharedPointer.hpp"
#include "m2n/SharedPointer.hpp"
<<<<<<< HEAD
#include "m2n/M2N.hpp"
#include "tarch/tests/TestCase.h"
=======
#include "tarch/tests/TestCase.h"
>>>>>>> 6a9e5db0
#include "tarch/logging/Log.h"
#include "utils/xml/XMLTag.hpp"
#include "cplscheme/SharedPointer.hpp"
#include <string>
#include <vector>

namespace precice {
   namespace cplscheme {
      class CouplingScheme;
   }
   namespace mesh {
      class MeshConfiguration;
   }
}

// ----------------------------------------------------------- CLASS DEFINITION

namespace precice {
namespace cplscheme {
namespace tests {

/**
 * @brief Tests class ParallelImplicitCouplingSchemeTest.
 */
class ParallelImplicitCouplingSchemeTest : public tarch::tests::TestCase
{
public:

  /**
   * @brief Constructor.
   */
  ParallelImplicitCouplingSchemeTest();

  /**
   * @brief Destructor.
   */
  virtual ~ParallelImplicitCouplingSchemeTest() {}

  /**
   * @brief Sets path to test directory.
   */
  virtual void setUp();

  /**
   * @brief Calls all test methods.
   */
  virtual void run();

  typedef std::map<int,PtrCouplingData> DataMap;
  typedef tarch::la::DynamicColumnMatrix<double> DataMatrix;

private:

  // @brief Logging device.
  static tarch::logging::Log _log;

  // @brief Holds file path to precice src directory.
  std::string _pathToTests;

  const std::string MY_WRITE_CHECKPOINT;

  const std::string MY_READ_CHECKPOINT;

  //utils::XMLTag _root;

# ifndef PRECICE_NO_MPI

  /**
   * @brief Tests reading of XML config with relaxed coupling iterations.
   */
  void testParseConfigurationWithRelaxation ();

  /**
   * @brief Tests the initialize data functionality.
   */
  void testInitializeData();

  /**
   * @brief Tests the correct postprocessing for VIQN-like vector data
   */
  void testVIQNPP();

  void connect (
      const std::string&     participant0,
      const std::string&     participant1,
      const std::string&     localParticipant,
<<<<<<< HEAD
      m2n::PtrM2N&           communication ) const;



=======
      m2n::PtrGlobalCommunication& communication ) const;



>>>>>>> 6a9e5db0
# endif // not PRECICE_NO_MPI

};

}}} // namespace precice, cplscheme, tests

#endif /* PRECICE_CPLSCHEME_TESTS_PARALLELIMPLICITCOUPLINGSCHEMETEST_HPP_ */<|MERGE_RESOLUTION|>--- conflicted
+++ resolved
@@ -6,12 +6,8 @@
 
 #include "com/SharedPointer.hpp"
 #include "m2n/SharedPointer.hpp"
-<<<<<<< HEAD
 #include "m2n/M2N.hpp"
 #include "tarch/tests/TestCase.h"
-=======
-#include "tarch/tests/TestCase.h"
->>>>>>> 6a9e5db0
 #include "tarch/logging/Log.h"
 #include "utils/xml/XMLTag.hpp"
 #include "cplscheme/SharedPointer.hpp"
@@ -98,19 +94,9 @@
       const std::string&     participant0,
       const std::string&     participant1,
       const std::string&     localParticipant,
-<<<<<<< HEAD
       m2n::PtrM2N&           communication ) const;
 
-
-
-=======
-      m2n::PtrGlobalCommunication& communication ) const;
-
-
-
->>>>>>> 6a9e5db0
 # endif // not PRECICE_NO_MPI
-
 };
 
 }}} // namespace precice, cplscheme, tests
