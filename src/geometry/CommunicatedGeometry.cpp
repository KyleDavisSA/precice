--- conflicted
+++ resolved
@@ -1,17 +1,17 @@
 // Copyright (C) 2011 Technische Universitaet Muenchen
 // This file is part of the preCICE project. For conditions of distribution and
 // use, please see the license notice at http://www5.in.tum.de/wiki/index.php/PreCICE_License
-#include "CommunicatedGeometry.hpp"
-#include "com/CommunicateMesh.hpp"
+#include "CommunicatedGeometry.hpp"
+#include "com/CommunicateMesh.hpp"
 #include "com/Communication.hpp"
 #include "m2n/M2N.hpp"
-#include "mapping/Mapping.hpp"
+#include "mapping/Mapping.hpp"
 #include "mesh/Mesh.hpp"
 #include "mesh/Vertex.hpp"
 #include "mesh/Edge.hpp"
 #include "mesh/Triangle.hpp"
-#include "mesh/SharedPointer.hpp"
-#include "utils/Globals.hpp"
+#include "mesh/SharedPointer.hpp"
+#include "utils/Globals.hpp"
 #include "utils/Helpers.hpp"
 #include "utils/EventTimings.hpp"
 #ifndef PRECICE_NO_OMP
@@ -19,68 +19,68 @@
 #endif
 
 using precice::utils::Event;
-
-namespace precice {
-namespace geometry {
-
-tarch::logging::Log CommunicatedGeometry:: _log ( "precice::geometry::CommunicatedGeometry" );
-
-CommunicatedGeometry:: CommunicatedGeometry
-(
-  const utils::DynVector&  offset,
-  const std::string&       accessor,
+
+namespace precice {
+namespace geometry {
+
+tarch::logging::Log CommunicatedGeometry:: _log ( "precice::geometry::CommunicatedGeometry" );
+
+CommunicatedGeometry:: CommunicatedGeometry
+(
+  const utils::DynVector&  offset,
+  const std::string&       accessor,
   const std::string&       provider,
-  int                     dimensions)
-:
-  Geometry ( offset ),
-  _accessorName ( accessor ),
-  _providerName ( provider ),
+  int                     dimensions)
+:
+  Geometry ( offset ),
+  _accessorName ( accessor ),
+  _providerName ( provider ),
   _receivers (),
   _dimensions(dimensions),
   _boundingFromMapping(),
   _boundingToMapping(),
   _bb(),
-  _safetyGap(0)
-{
-  preciceTrace2 ( "CommunicatedGeometry()", accessor, provider );
-}
-
-void CommunicatedGeometry:: addReceiver
-(
-  const std::string&     receiver,
-  m2n::PtrM2N m2n)
-{
-  preciceTrace1 ( "addReceiver()", receiver );
-  assertion ( m2n.get() != NULL );
-  preciceCheck ( ! utils::contained(receiver, _receivers),
-                 "addReceiver()", "Receiver \"" << receiver
-                 << "\" has been added already to communicated geometry!" );
-  preciceCheck ( receiver != _providerName, "addReceiver()",
-                 "Receiver \"" << receiver << "\" cannot be the same as "
-                 << "provider in communicated geometry!" );
-  _receivers[receiver] = m2n;
-}
-
-void CommunicatedGeometry:: specializedCreate
-(
-  mesh::Mesh& seed )
-{
-  preciceTrace1 ( "specializedCreate()", seed.getName() );
-  preciceCheck ( _receivers.size() > 0, "specializedCreate()",
-                 "No receivers specified for communicated geometry to create "
-                 << "mesh \"" << seed.getName() << "\"!" );
+  _safetyGap(0)
+{
+  preciceTrace2 ( "CommunicatedGeometry()", accessor, provider );
+}
+
+void CommunicatedGeometry:: addReceiver
+(
+  const std::string&     receiver,
+  m2n::PtrM2N m2n)
+{
+  preciceTrace1 ( "addReceiver()", receiver );
+  assertion ( m2n.get() != NULL );
+  preciceCheck ( ! utils::contained(receiver, _receivers),
+                 "addReceiver()", "Receiver \"" << receiver
+                 << "\" has been added already to communicated geometry!" );
+  preciceCheck ( receiver != _providerName, "addReceiver()",
+                 "Receiver \"" << receiver << "\" cannot be the same as "
+                 << "provider in communicated geometry!" );
+  _receivers[receiver] = m2n;
+}
+
+void CommunicatedGeometry:: specializedCreate
+(
+  mesh::Mesh& seed )
+{
+  preciceTrace1 ( "specializedCreate()", seed.getName() );
+  preciceCheck ( _receivers.size() > 0, "specializedCreate()",
+                 "No receivers specified for communicated geometry to create "
+                 << "mesh \"" << seed.getName() << "\"!" );
   if ( _accessorName == _providerName ) {
-    sendMesh(seed);
-  }
+    sendMesh(seed);
+  }
   else if ( utils::contained(_accessorName, _receivers) ) {
-    receiveMesh(seed);
-  }
-  else {
-    preciceError( "specializedCreate()", "Participant \"" << _accessorName
-                  << "\" uses a communicated geometry to create mesh \""
-                  << seed.getName()
-                  << "\" but is neither provider nor receiver!" );
-  }
+    receiveMesh(seed);
+  }
+  else {
+    preciceError( "specializedCreate()", "Participant \"" << _accessorName
+                  << "\" uses a communicated geometry to create mesh \""
+                  << seed.getName()
+                  << "\" but is neither provider nor receiver!" );
+  }
 }
 
 
@@ -112,12 +112,6 @@
         seed.getVertexDistribution()[0].push_back(numberOfVertices);
         numberOfVertices++;
       }
-<<<<<<< HEAD
-=======
-      #ifndef PRECICE_NO_OMP
-      omp_set_dynamic(0);
-      #endif
->>>>>>> db7eaa5d
 
       for(int rankSlave = 1; rankSlave < utils::MasterSlave::_size; rankSlave++){
         int vertexCount1 = globalMesh.vertices().size();
@@ -392,6 +386,6 @@
          <<", #triangles: " << filteredMesh.triangles().size() << ", rank: " << utils::MasterSlave::_rank);
 
   return vertexPositions;
-}
-
-}} // namespace precice, geometry
+}
+
+}} // namespace precice, geometry